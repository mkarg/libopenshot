--- conflicted
+++ resolved
@@ -79,14 +79,9 @@
 	void Pause();
 
 	/// Get the current frame number being played
-<<<<<<< HEAD
-	int Position();
+	int64_t Position();
 
-=======
-	int64_t Position();
-	
->>>>>>> 5e1e8ce6
-	/// Seek to a specific frame in the player
+  /// Seek to a specific frame in the player
 	void Seek(int64_t new_frame);
 
 	/// Set the source URL/path of this player (which will create an internal Reader)
