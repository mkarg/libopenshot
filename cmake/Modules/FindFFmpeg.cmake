--- conflicted
+++ resolved
@@ -2,189 +2,6 @@
 # - Try to find the required ffmpeg components(default: AVFORMAT, AVUTIL, AVCODEC)
 #
 # Once done this will define
-<<<<<<< HEAD
-#  
-#  FFMPEG_FOUND        - system has FFMPEG
-#  FFMPEG_INCLUDE_DIR  - the include directory
-#  FFMPEG_LIBRARY_DIR  - the directory containing the libraries
-#  FFMPEG_LIBRARIES    - Link these to use FFMPEG
-#   
-
-# FindAvformat
-FIND_PATH( AVFORMAT_INCLUDE_DIR libavformat/avformat.h
-		  PATHS /usr/include/
-		   	/usr/include/ffmpeg/
-		   	$ENV{FFMPEGDIR}/include/
-		   	$ENV{FFMPEGDIR}/include/ffmpeg/ )
-
-FIND_LIBRARY( AVFORMAT_LIBRARY avformat avformat-55 avformat-57
-		   PATHS /usr/lib/
-		   	 /usr/lib/ffmpeg/
-		   	 $ENV{FFMPEGDIR}/lib/
-		   	 $ENV{FFMPEGDIR}/lib/ffmpeg/
-		   	 $ENV{FFMPEGDIR}/bin/ )
-			 
-#FindAvcodec
-FIND_PATH( AVCODEC_INCLUDE_DIR libavcodec/avcodec.h
-		   PATHS /usr/include/
-		   	 /usr/include/ffmpeg/
-		   	 $ENV{FFMPEGDIR}/include/
-		   	 $ENV{FFMPEGDIR}/include/ffmpeg/ )
-
-FIND_LIBRARY( AVCODEC_LIBRARY avcodec avcodec-55 avcodec-57
-		   PATHS /usr/lib/
-		   	 /usr/lib/ffmpeg/
-		   	 $ENV{FFMPEGDIR}/lib/
-		   	 $ENV{FFMPEGDIR}/lib/ffmpeg/
-		   	 $ENV{FFMPEGDIR}/bin/ )
-
-#FindAvutil
-FIND_PATH( AVUTIL_INCLUDE_DIR libavutil/avutil.h
-		   PATHS /usr/include/
-		   	 /usr/include/ffmpeg/
-		   	 $ENV{FFMPEGDIR}/include/
-		   	 $ENV{FFMPEGDIR}/include/ffmpeg/ )
-
-FIND_LIBRARY( AVUTIL_LIBRARY avutil avutil-52 avutil-55
-		   PATHS /usr/lib/
-		   	 /usr/lib/ffmpeg/
-		   	 $ENV{FFMPEGDIR}/lib/
-		   	 $ENV{FFMPEGDIR}/lib/ffmpeg/
-		   	 $ENV{FFMPEGDIR}/bin/ )
-
-#FindAvdevice
-FIND_PATH( AVDEVICE_INCLUDE_DIR libavdevice/avdevice.h
-		   PATHS /usr/include/
-		   	 /usr/include/ffmpeg/
-		   	 $ENV{FFMPEGDIR}/include/
-		   	 $ENV{FFMPEGDIR}/include/ffmpeg/ )
-
-FIND_LIBRARY( AVDEVICE_LIBRARY avdevice avdevice-55 avdevice-56
-		   PATHS /usr/lib/
-		   	 /usr/lib/ffmpeg/
-		   	 $ENV{FFMPEGDIR}/lib/
-		   	 $ENV{FFMPEGDIR}/lib/ffmpeg/
-		   	 $ENV{FFMPEGDIR}/bin/ )
-
-#FindSwscale
-FIND_PATH( SWSCALE_INCLUDE_DIR libswscale/swscale.h
-		   PATHS /usr/include/
-		   	 /usr/include/ffmpeg/
-		   	 $ENV{FFMPEGDIR}/include/
-		   	 $ENV{FFMPEGDIR}/include/ffmpeg/ )
-
-FIND_LIBRARY( SWSCALE_LIBRARY swscale swscale-2 swscale-4
-		   PATHS /usr/lib/
-		   	 /usr/lib/ffmpeg/
-		   	 $ENV{FFMPEGDIR}/lib/
-		   	 $ENV{FFMPEGDIR}/lib/ffmpeg/
-		   	 $ENV{FFMPEGDIR}/bin/ )
-
-#FindAvresample
-FIND_PATH( AVRESAMPLE_INCLUDE_DIR libavresample/avresample.h
-		   PATHS /usr/include/
-		   	 /usr/include/ffmpeg/
-		   	 $ENV{FFMPEGDIR}/include/
-		   	 $ENV{FFMPEGDIR}/include/ffmpeg/ )
-
-FIND_LIBRARY( AVRESAMPLE_LIBRARY avresample avresample-2 avresample-3
-		   PATHS /usr/lib/
-		   	 /usr/lib/ffmpeg/
-		   	 $ENV{FFMPEGDIR}/lib/
-		   	 $ENV{FFMPEGDIR}/lib/ffmpeg/
-		   	 $ENV{FFMPEGDIR}/bin/ )
-
-#FindSwresample
-FIND_PATH( SWRESAMPLE_INCLUDE_DIR libswresample/swresample.h
-		   PATHS /usr/include/
-		   	 /usr/include/ffmpeg/
-		   	 $ENV{FFMPEGDIR}/include/
-		   	 $ENV{FFMPEGDIR}/include/ffmpeg/ )
-
-FIND_LIBRARY( SWRESAMPLE_LIBRARY swresample
-		   PATHS /usr/lib/
-		   	 /usr/lib/ffmpeg/
-		   	 $ENV{FFMPEGDIR}/lib/
-		   	 $ENV{FFMPEGDIR}/lib/ffmpeg/
-		   	 $ENV{FFMPEGDIR}/bin/ )
-
-SET( FFMPEG_FOUND FALSE )
-
-IF ( AVFORMAT_INCLUDE_DIR AND AVFORMAT_LIBRARY )
-    SET ( AVFORMAT_FOUND TRUE )
-ENDIF ( AVFORMAT_INCLUDE_DIR AND AVFORMAT_LIBRARY )
-
-IF ( AVCODEC_INCLUDE_DIR AND AVCODEC_LIBRARY ) 
-    SET ( AVCODEC_FOUND TRUE)
-ENDIF ( AVCODEC_INCLUDE_DIR AND AVCODEC_LIBRARY )
-
-IF ( AVUTIL_INCLUDE_DIR AND AVUTIL_LIBRARY )
-    SET ( AVUTIL_FOUND TRUE )
-ENDIF ( AVUTIL_INCLUDE_DIR AND AVUTIL_LIBRARY )
-
-IF ( AVDEVICE_INCLUDE_DIR AND AVDEVICE_LIBRARY ) 
-    SET ( AVDEVICE_FOUND TRUE )
-ENDIF ( AVDEVICE_INCLUDE_DIR AND AVDEVICE_LIBRARY )
-
-IF ( SWSCALE_INCLUDE_DIR AND SWSCALE_LIBRARY )
-    SET ( SWSCALE_FOUND TRUE )
-ENDIF ( SWSCALE_INCLUDE_DIR AND SWSCALE_LIBRARY )
-
-IF ( AVRESAMPLE_INCLUDE_DIR AND AVRESAMPLE_LIBRARY )
-    SET ( AVRESAMPLE_FOUND TRUE )
-ENDIF ( AVRESAMPLE_INCLUDE_DIR AND AVRESAMPLE_LIBRARY )
-
-IF ( SWRESAMPLE_INCLUDE_DIR AND SWRESAMPLE_LIBRARY )
-    SET ( SWRESAMPLE_FOUND TRUE )
-ENDIF ( SWRESAMPLE_INCLUDE_DIR AND SWRESAMPLE_LIBRARY )
-
-IF ( AVFORMAT_INCLUDE_DIR OR AVCODEC_INCLUDE_DIR OR AVUTIL_INCLUDE_DIR OR AVDEVICE_FOUND OR SWSCALE_FOUND OR AVRESAMPLE_FOUND OR SWRESAMPLE_FOUND )
-
-	SET ( FFMPEG_FOUND TRUE )
-
-	IF ( SWRESAMPLE_FOUND )
-		SET ( FFMPEG_INCLUDE_DIR
-			  ${AVFORMAT_INCLUDE_DIR}
-			  ${AVCODEC_INCLUDE_DIR}
-			  ${AVUTIL_INCLUDE_DIR}
-			  ${AVDEVICE_INCLUDE_DIR}
-			  ${SWSCALE_INCLUDE_DIR}
-			  ${AVRESAMPLE_INCLUDE_DIR}
-			  ${SWRESAMPLE_INCLUDE_DIR} )
-	
-		SET ( FFMPEG_LIBRARIES 
-			  ${AVFORMAT_LIBRARY}
-			  ${AVCODEC_LIBRARY}
-			  ${AVUTIL_LIBRARY}
-			  ${AVDEVICE_LIBRARY}
-			  ${SWSCALE_LIBRARY}
-			  ${AVRESAMPLE_LIBRARY}
-			  ${SWRESAMPLE_LIBRARY} )
-	ELSE ()
-		SET ( FFMPEG_INCLUDE_DIR
-			  ${AVFORMAT_INCLUDE_DIR}
-			  ${AVCODEC_INCLUDE_DIR}
-			  ${AVUTIL_INCLUDE_DIR}
-			  ${AVDEVICE_INCLUDE_DIR}
-			  ${SWSCALE_INCLUDE_DIR}
-			  ${AVRESAMPLE_INCLUDE_DIR} )
-	
-		SET ( FFMPEG_LIBRARIES 
-			  ${AVFORMAT_LIBRARY}
-			  ${AVCODEC_LIBRARY}
-			  ${AVUTIL_LIBRARY}
-			  ${AVDEVICE_LIBRARY}
-			  ${SWSCALE_LIBRARY}
-			  ${AVRESAMPLE_LIBRARY} )
-	ENDIF ()
-
-ENDIF ( AVFORMAT_INCLUDE_DIR OR AVCODEC_INCLUDE_DIR OR AVUTIL_INCLUDE_DIR OR AVDEVICE_FOUND OR SWSCALE_FOUND OR AVRESAMPLE_FOUND OR SWRESAMPLE_FOUND )
-
-MARK_AS_ADVANCED(
-  FFMPEG_LIBRARY_DIR
-  FFMPEG_INCLUDE_DIR
-)
-=======
 #  FFMPEG_FOUND         - System has the all required components.
 #  FFMPEG_INCLUDE_DIRS  - Include directory necessary for using the required components headers.
 #  FFMPEG_LIBRARIES     - Link these to use the required ffmpeg components.
@@ -213,7 +30,6 @@
 #
 # Redistribution and use is allowed according to the terms of the BSD license.
 # For details see the accompanying COPYING-CMAKE-SCRIPTS file.
->>>>>>> 31e9e7b6
 
 include(FindPackageHandleStandardArgs)
 
