/**
 * @file
 * @brief Source file for FFmpegWriter class
 * @author Jonathan Thomas <jonathan@openshot.org>, Fabrice Bellard
 *
 * @ref License
 */

/* LICENSE
 *
 * Copyright (c) 2008-2019 OpenShot Studios, LLC, Fabrice Bellard
 * (http://www.openshotstudios.com). This file is part of
 * OpenShot Library (http://www.openshot.org), an open-source project
 * dedicated to delivering high quality video editing and animation solutions
 * to the world.
 *
 * This file is originally based on the Libavformat API example, and then modified
 * by the libopenshot project.
 *
 * OpenShot Library (libopenshot) is free software: you can redistribute it
 * and/or modify it under the terms of the GNU Lesser General Public License
 * as published by the Free Software Foundation, either version 3 of the
 * License, or (at your option) any later version.
 *
 * OpenShot Library (libopenshot) is distributed in the hope that it will be
 * useful, but WITHOUT ANY WARRANTY; without even the implied warranty of
 * MERCHANTABILITY or FITNESS FOR A PARTICULAR PURPOSE. See the
 * GNU Lesser General Public License for more details.
 *
 * You should have received a copy of the GNU Lesser General Public License
 * along with OpenShot Library. If not, see <http://www.gnu.org/licenses/>.
 */

#include "../include/FFmpegWriter.h"

using namespace openshot;

#if IS_FFMPEG_3_2
#pragma message "You are compiling with experimental hardware encode"
#else
#pragma message "You are compiling only with software encode"
#endif

// Multiplexer parameters temporary storage
AVDictionary *mux_dict = NULL;

#if IS_FFMPEG_3_2
int hw_en_on = 1;					// Is set in UI
int hw_en_supported = 0;	// Is set by FFmpegWriter
AVPixelFormat hw_en_av_pix_fmt = AV_PIX_FMT_NONE;
AVHWDeviceType hw_en_av_device_type = AV_HWDEVICE_TYPE_VAAPI;
static AVBufferRef *hw_device_ctx = NULL;
AVFrame *hw_frame = NULL;

static int set_hwframe_ctx(AVCodecContext *ctx, AVBufferRef *hw_device_ctx, int64_t width, int64_t height)
{
	AVBufferRef *hw_frames_ref;
	AVHWFramesContext *frames_ctx = NULL;
	int err = 0;

	if (!(hw_frames_ref = av_hwframe_ctx_alloc(hw_device_ctx))) {
		fprintf(stderr, "Failed to create HW frame context.\n");
		return -1;
	}
	frames_ctx = (AVHWFramesContext *)(hw_frames_ref->data);
	frames_ctx->format    = hw_en_av_pix_fmt;
	frames_ctx->sw_format = AV_PIX_FMT_NV12;
	frames_ctx->width     = width;
	frames_ctx->height    = height;
	frames_ctx->initial_pool_size = 20;
	if ((err = av_hwframe_ctx_init(hw_frames_ref)) < 0) {
		fprintf(stderr, "Failed to initialize HW frame context."
			"Error code: %s\n",av_err2str(err));
		av_buffer_unref(&hw_frames_ref);
		return err;
	}
	ctx->hw_frames_ctx = av_buffer_ref(hw_frames_ref);
	if (!ctx->hw_frames_ctx)
		err = AVERROR(ENOMEM);

	av_buffer_unref(&hw_frames_ref);
	return err;
}
#endif

FFmpegWriter::FFmpegWriter(string path) :
		path(path), fmt(NULL), oc(NULL), audio_st(NULL), video_st(NULL), audio_pts(0), video_pts(0), samples(NULL),
		audio_outbuf(NULL), audio_outbuf_size(0), audio_input_frame_size(0), audio_input_position(0),
		initial_audio_input_frame_size(0), img_convert_ctx(NULL), cache_size(8), num_of_rescalers(32),
		rescaler_position(0), video_codec(NULL), audio_codec(NULL), is_writing(false), write_video_count(0), write_audio_count(0),
		original_sample_rate(0), original_channels(0), avr(NULL), avr_planar(NULL), is_open(false), prepare_streams(false),
		write_header(false), write_trailer(false), audio_encoder_buffer_size(0), audio_encoder_buffer(NULL) {

	// Disable audio & video (so they can be independently enabled)
	info.has_audio = false;
	info.has_video = false;

	// Initialize FFMpeg, and register all formats and codecs
	AV_REGISTER_ALL

	// auto detect format
	auto_detect_format();
}

// Open the writer
void FFmpegWriter::Open() {
	if (!is_open) {
		// Open the writer
		is_open = true;

		// Prepare streams (if needed)
		if (!prepare_streams)
			PrepareStreams();

		// Now that all the parameters are set, we can open the audio and video codecs and allocate the necessary encode buffers
		if (info.has_video && video_st)
			open_video(oc, video_st);
		if (info.has_audio && audio_st)
			open_audio(oc, audio_st);

		// Write header (if needed)
		if (!write_header)
			WriteHeader();
	}
}

// auto detect format (from path)
void FFmpegWriter::auto_detect_format() {
	// Auto detect the output format from the name. default is mpeg.
	fmt = av_guess_format(NULL, path.c_str(), NULL);
	if (!fmt)
		throw InvalidFormat("Could not deduce output format from file extension.", path);

	// Allocate the output media context
	AV_OUTPUT_CONTEXT(&oc, path.c_str());
	if (!oc)
		throw OutOfMemory("Could not allocate memory for AVFormatContext.", path);

	// Set the AVOutputFormat for the current AVFormatContext
	oc->oformat = fmt;

	// Update codec names
	if (fmt->video_codec != AV_CODEC_ID_NONE && info.has_video)
		// Update video codec name
		info.vcodec = avcodec_find_encoder(fmt->video_codec)->name;

	if (fmt->audio_codec != AV_CODEC_ID_NONE && info.has_audio)
		// Update audio codec name
		info.acodec = avcodec_find_encoder(fmt->audio_codec)->name;
}

// initialize streams
void FFmpegWriter::initialize_streams() {
	ZmqLogger::Instance()->AppendDebugMethod("FFmpegWriter::initialize_streams", "fmt->video_codec", fmt->video_codec, "fmt->audio_codec", fmt->audio_codec, "AV_CODEC_ID_NONE", AV_CODEC_ID_NONE);

	// Add the audio and video streams using the default format codecs and initialize the codecs
	video_st = NULL;
	audio_st = NULL;
	if (fmt->video_codec != AV_CODEC_ID_NONE && info.has_video)
		// Add video stream
		video_st = add_video_stream();

	if (fmt->audio_codec != AV_CODEC_ID_NONE && info.has_audio)
		// Add audio stream
		audio_st = add_audio_stream();
}

// Set video export options
void FFmpegWriter::SetVideoOptions(bool has_video, string codec, Fraction fps, int width, int height, Fraction pixel_ratio, bool interlaced, bool top_field_first, int bit_rate) {
	// Set the video options
	if (codec.length() > 0) {
		AVCodec *new_codec;
		// Check if the codec selected is a hardware accelerated codec
#if IS_FFMPEG_3_2
<<<<<<< HEAD
#if defined(__linux__)
		if (strstr(codec.c_str(), "_vaapi") != NULL) {
=======
	#if defined(__linux__)
		if ( (strcmp(codec.c_str(),"h264_vaapi") == 0)) {
>>>>>>> 3f5370a8
			new_codec = avcodec_find_encoder_by_name(codec.c_str());
			hw_en_on = 1;
			hw_en_supported = 1;
			hw_en_av_pix_fmt = AV_PIX_FMT_VAAPI;
			hw_en_av_device_type = AV_HWDEVICE_TYPE_VAAPI;
		} else if (strstr(codec.c_str(), "_nvenc") != NULL) {
			new_codec = avcodec_find_encoder_by_name(codec.c_str());
			hw_en_on = 1;
			hw_en_supported = 1;
			hw_en_av_pix_fmt = AV_PIX_FMT_CUDA;
			hw_en_av_device_type = AV_HWDEVICE_TYPE_CUDA;
		} else {
			new_codec = avcodec_find_encoder_by_name(codec.c_str());
			hw_en_on = 0;
			hw_en_supported = 0;
		}
<<<<<<< HEAD
#elif defined(_WIN32)
		if (strstr(codec.c_str(), "_dxva2") != NULL) {
=======
	#elif defined(_WIN32)
		if ( (strcmp(codec.c_str(),"h264_dxva2") == 0)) {
>>>>>>> 3f5370a8
			new_codec = avcodec_find_encoder_by_name(codec.c_str());
			hw_en_on = 1;
			hw_en_supported = 1;
			hw_en_av_pix_fmt = AV_PIX_FMT_DXVA2_VLD;
			hw_en_av_device_type = AV_HWDEVICE_TYPE_DXVA2;
		} else if (strstr(codec.c_str(), "_nvenc") != NULL) {
			new_codec = avcodec_find_encoder_by_name(codec.c_str());
			hw_en_on = 1;
			hw_en_supported = 1;
			hw_en_av_pix_fmt = AV_PIX_FMT_CUDA;
			hw_en_av_device_type = AV_HWDEVICE_TYPE_CUDA;
		} else {
			new_codec = avcodec_find_encoder_by_name(codec.c_str());
			hw_en_on = 0;
			hw_en_supported = 0;
		}
<<<<<<< HEAD
#elif defined(__APPLE__)
		if (strstr(codec.c_str(), "_videotoolbox") != NULL) {
=======
	#elif defined(__APPLE__)
		if ( (strcmp(codec.c_str(),"h264_videotoolbox") == 0)) {
>>>>>>> 3f5370a8
			new_codec = avcodec_find_encoder_by_name(codec.c_str());
			hw_en_on = 1;
			hw_en_supported = 1;
			hw_en_av_pix_fmt = AV_PIX_FMT_VIDEOTOOLBOX;
			hw_en_av_device_type = AV_HWDEVICE_TYPE_VIDEOTOOLBOX;
		} else {
			new_codec = avcodec_find_encoder_by_name(codec.c_str());
			hw_en_on = 0;
			hw_en_supported = 0;
		}
	#else  // is FFmpeg 3 but not linux
		new_codec = avcodec_find_encoder_by_name(codec.c_str());
	#endif //__linux__
#else // not ffmpeg 3
		new_codec = avcodec_find_encoder_by_name(codec.c_str());
#endif //IS_FFMPEG_3_2
		if (new_codec == NULL)
			throw InvalidCodec("A valid video codec could not be found for this file.", path);
		else {
			// Set video codec
			info.vcodec = new_codec->name;

			// Update video codec in fmt
			fmt->video_codec = new_codec->id;
		}
	}
	if (fps.num > 0) {
		// Set frames per second (if provided)
		info.fps.num = fps.num;
		info.fps.den = fps.den;

		// Set the timebase (inverse of fps)
		info.video_timebase.num = info.fps.den;
		info.video_timebase.den = info.fps.num;
	}
	if (width >= 1)
		info.width = width;
	if (height >= 1)
		info.height = height;
	if (pixel_ratio.num > 0) {
		info.pixel_ratio.num = pixel_ratio.num;
		info.pixel_ratio.den = pixel_ratio.den;
	}
	if (bit_rate >= 1000)            // bit_rate is the bitrate in b/s
		info.video_bit_rate = bit_rate;
	if ((bit_rate >= 0) && (bit_rate < 64))    // bit_rate is the bitrate in crf
		info.video_bit_rate = bit_rate;

	info.interlaced_frame = interlaced;
	info.top_field_first = top_field_first;

	// Calculate the DAR (display aspect ratio)
	Fraction size(info.width * info.pixel_ratio.num, info.height * info.pixel_ratio.den);

	// Reduce size fraction
	size.Reduce();

	// Set the ratio based on the reduced fraction
	info.display_ratio.num = size.num;
	info.display_ratio.den = size.den;

	ZmqLogger::Instance()->AppendDebugMethod("FFmpegWriter::SetVideoOptions (" + codec + ")", "width", width, "height", height, "size.num", size.num, "size.den", size.den, "fps.num", fps.num, "fps.den", fps.den);

	// Enable / Disable video
	info.has_video = has_video;
}

// Set audio export options
void FFmpegWriter::SetAudioOptions(bool has_audio, string codec, int sample_rate, int channels, ChannelLayout channel_layout, int bit_rate) {
	// Set audio options
	if (codec.length() > 0) {
		AVCodec *new_codec = avcodec_find_encoder_by_name(codec.c_str());
		if (new_codec == NULL)
			throw InvalidCodec("A valid audio codec could not be found for this file.", path);
		else {
			// Set audio codec
			info.acodec = new_codec->name;

			// Update audio codec in fmt
			fmt->audio_codec = new_codec->id;
		}
	}
	if (sample_rate > 7999)
		info.sample_rate = sample_rate;
	if (channels > 0)
		info.channels = channels;
	if (bit_rate > 999)
		info.audio_bit_rate = bit_rate;
	info.channel_layout = channel_layout;

	// init resample options (if zero)
	if (original_sample_rate == 0)
		original_sample_rate = info.sample_rate;
	if (original_channels == 0)
		original_channels = info.channels;

	ZmqLogger::Instance()->AppendDebugMethod("FFmpegWriter::SetAudioOptions (" + codec + ")", "sample_rate", sample_rate, "channels", channels, "bit_rate", bit_rate);

	// Enable / Disable audio
	info.has_audio = has_audio;
}

// Set custom options (some codecs accept additional params)
void FFmpegWriter::SetOption(StreamType stream, string name, string value) {
	// Declare codec context
	AVCodecContext *c = NULL;
	AVStream *st = NULL;
	stringstream convert(value);

	if (info.has_video && stream == VIDEO_STREAM && video_st) {
		st = video_st;
		// Get codec context
		c = AV_GET_CODEC_PAR_CONTEXT(st, video_codec);
	} else if (info.has_audio && stream == AUDIO_STREAM && audio_st) {
		st = audio_st;
		// Get codec context
		c = AV_GET_CODEC_PAR_CONTEXT(st, audio_codec);
	} else
		throw NoStreamsFound("The stream was not found. Be sure to call PrepareStreams() first.", path);

	// Init AVOption
	const AVOption *option = NULL;

	// Was a codec / stream found?
	if (c)
		// Find AVOption (if it exists)
		option = AV_OPTION_FIND(c->priv_data, name.c_str());

	// Was option found?
	if (option || (name == "g" || name == "qmin" || name == "qmax" || name == "max_b_frames" || name == "mb_decision" ||
				   name == "level" || name == "profile" || name == "slices" || name == "rc_min_rate" || name == "rc_max_rate" ||
				   name == "crf" || name == "cqp")) {
		// Check for specific named options
		if (name == "g")
			// Set gop_size
			convert >> c->gop_size;

		else if (name == "qmin")
			// Minimum quantizer
			convert >> c->qmin;

		else if (name == "qmax")
			// Maximum quantizer
			convert >> c->qmax;

		else if (name == "max_b_frames")
			// Maximum number of B-frames between non-B-frames
			convert >> c->max_b_frames;

		else if (name == "mb_decision")
			// Macroblock decision mode
			convert >> c->mb_decision;

		else if (name == "level")
			// Set codec level
			convert >> c->level;

		else if (name == "profile")
			// Set codec profile
			convert >> c->profile;

		else if (name == "slices")
			// Indicates number of picture subdivisions
			convert >> c->slices;

		else if (name == "rc_min_rate")
			// Minimum bitrate
			convert >> c->rc_min_rate;

		else if (name == "rc_max_rate")
			// Maximum bitrate
			convert >> c->rc_max_rate;

		else if (name == "rc_buffer_size")
			// Buffer size
			convert >> c->rc_buffer_size;

		else if (name == "cqp") {
			// encode quality and special settings like lossless
			// This might be better in an extra methods as more options
			// and way to set quality are possible
		#if LIBAVCODEC_VERSION_INT >= AV_VERSION_INT(55, 39, 101)
			#if IS_FFMPEG_3_2
				if (hw_en_on) {
					av_opt_set_int(c->priv_data, "qp", min(stoi(value),63), 0); // 0-63
				} else
			#endif
				{
				switch (c->codec_id) {
					#if (LIBAVCODEC_VERSION_MAJOR >= 58)
					case AV_CODEC_ID_AV1 :
						c->bit_rate = 0;
						av_opt_set_int(c->priv_data, "qp", min(stoi(value),63), 0); // 0-63
						break;
					#endif
					case AV_CODEC_ID_VP8 :
						c->bit_rate = 10000000;
						av_opt_set_int(c->priv_data, "qp", max(min(stoi(value), 63), 4), 0); // 4-63
						break;
					case AV_CODEC_ID_VP9 :
						c->bit_rate = 0;        // Must be zero!
						av_opt_set_int(c->priv_data, "qp", min(stoi(value), 63), 0); // 0-63
						if (stoi(value) == 0) {
							av_opt_set(c->priv_data, "preset", "veryslow", 0);
							av_opt_set_int(c->priv_data, "lossless", 1, 0);
						}
						break;
					case AV_CODEC_ID_H264 :
						av_opt_set_int(c->priv_data, "qp", min(stoi(value), 51), 0); // 0-51
						if (stoi(value) == 0) {
							av_opt_set(c->priv_data, "preset", "veryslow", 0);
						}
						break;
					case AV_CODEC_ID_H265 :
						av_opt_set_int(c->priv_data, "qp", min(stoi(value), 51), 0); // 0-51
						if (stoi(value) == 0) {
							av_opt_set(c->priv_data, "preset", "veryslow", 0);
							av_opt_set_int(c->priv_data, "lossless", 1, 0);
						}
						break;
					default:
						// For all other codecs assume a range of 0-63
						av_opt_set_int(c->priv_data, "qp", min(stoi(value), 63), 0); // 0-63
						c->bit_rate = 0;
				}
			}
		#endif
		} else if (name == "crf") {
			// encode quality and special settings like lossless
			// This might be better in an extra methods as more options
			// and way to set quality are possible
#if LIBAVCODEC_VERSION_INT >= AV_VERSION_INT(55, 39, 101)
#if IS_FFMPEG_3_2
			if (hw_en_on) {
				double mbs = 15000000.0;
				if (info.video_bit_rate > 0) {
					if (info.video_bit_rate > 42) {
						mbs = 380000.0;
					}
					else {
						mbs *= pow(0.912,info.video_bit_rate);
					}
				}
				c->bit_rate = (int)(mbs);
			} else
#endif
			{
				switch (c->codec_id) {
#if (LIBAVCODEC_VERSION_MAJOR >= 58)
					case AV_CODEC_ID_AV1 :
						c->bit_rate = 0;
						av_opt_set_int(c->priv_data, "crf", min(stoi(value),63), 0);
						break;
#endif
					case AV_CODEC_ID_VP8 :
						c->bit_rate = 10000000;
						av_opt_set_int(c->priv_data, "crf", max(min(stoi(value), 63), 4), 0); // 4-63
						break;
					case AV_CODEC_ID_VP9 :
						c->bit_rate = 0;        // Must be zero!
						av_opt_set_int(c->priv_data, "crf", min(stoi(value), 63), 0); // 0-63
						if (stoi(value) == 0) {
							av_opt_set(c->priv_data, "preset", "veryslow", 0);
							av_opt_set_int(c->priv_data, "lossless", 1, 0);
						}
						break;
					case AV_CODEC_ID_H264 :
						av_opt_set_int(c->priv_data, "crf", min(stoi(value), 51), 0); // 0-51
						if (stoi(value) == 0) {
							av_opt_set(c->priv_data, "preset", "veryslow", 0);
						}
						break;
					case AV_CODEC_ID_H265 :
						av_opt_set_int(c->priv_data, "crf", min(stoi(value), 51), 0); // 0-51
						if (stoi(value) == 0) {
							av_opt_set(c->priv_data, "preset", "veryslow", 0);
							av_opt_set_int(c->priv_data, "lossless", 1, 0);
						}
						break;
					default:
						// If this codec doesn't support crf calculate a bitrate
						// TODO: find better formula
						double mbs = 15000000.0;
						if (info.video_bit_rate > 0) {
							if (info.video_bit_rate > 42) {
								mbs = 380000.0;
							} else {
								mbs *= pow(0.912, info.video_bit_rate);
							}
						}
						c->bit_rate = (int) (mbs);
				}
			}
#endif
		} else {
			// Set AVOption
			AV_OPTION_SET(st, c->priv_data, name.c_str(), value.c_str(), c);
		}

		ZmqLogger::Instance()->AppendDebugMethod("FFmpegWriter::SetOption (" + (string)name + ")", "stream == VIDEO_STREAM", stream == VIDEO_STREAM);

	// Muxing dictionary is not part of the codec context.
	// Just reusing SetOption function to set popular multiplexing presets.
	} else if (name == "muxing_preset") {
		if (value == "mp4_faststart") {
			// 'moov' box to the beginning; only for MOV, MP4
			av_dict_set(&mux_dict, "movflags", "faststart", 0);
		} else if (value == "mp4_fragmented") {
			// write selfcontained fragmented file, minimum length of the fragment 8 sec; only for MOV, MP4
			av_dict_set(&mux_dict, "movflags", "frag_keyframe", 0);
			av_dict_set(&mux_dict, "min_frag_duration", "8000000", 0);
		}
	} else {
		throw InvalidOptions("The option is not valid for this codec.", path);
	}

}

/// Determine if codec name is valid
bool FFmpegWriter::IsValidCodec(string codec_name) {
	// Initialize FFMpeg, and register all formats and codecs
	AV_REGISTER_ALL

	// Find the codec (if any)
	if (avcodec_find_encoder_by_name(codec_name.c_str()) == NULL)
		return false;
	else
		return true;
}

// Prepare & initialize streams and open codecs
void FFmpegWriter::PrepareStreams() {
	if (!info.has_audio && !info.has_video)
		throw InvalidOptions("No video or audio options have been set.  You must set has_video or has_audio (or both).", path);

	ZmqLogger::Instance()->AppendDebugMethod("FFmpegWriter::PrepareStreams [" + path + "]", "info.has_audio", info.has_audio, "info.has_video", info.has_video);

	// Initialize the streams (i.e. add the streams)
	initialize_streams();

	// Mark as 'prepared'
	prepare_streams = true;
}

// Write the file header (after the options are set)
void FFmpegWriter::WriteHeader() {
	if (!info.has_audio && !info.has_video)
		throw InvalidOptions("No video or audio options have been set.  You must set has_video or has_audio (or both).", path);

	// Open the output file, if needed
	if (!(fmt->flags & AVFMT_NOFILE)) {
		if (avio_open(&oc->pb, path.c_str(), AVIO_FLAG_WRITE) < 0)
			throw InvalidFile("Could not open or write file.", path);
	}

	// Force the output filename (which doesn't always happen for some reason)
	AV_SET_FILENAME(oc, path.c_str());

	// Add general metadata (if any)
	for (std::map<string, string>::iterator iter = info.metadata.begin(); iter != info.metadata.end(); ++iter) {
		av_dict_set(&oc->metadata, iter->first.c_str(), iter->second.c_str(), 0);
	}

	// Set multiplexing parameters
	AVDictionary *dict = NULL;

	bool is_mp4 = strcmp(oc->oformat->name, "mp4");
	bool is_mov = strcmp(oc->oformat->name, "mov");
	// Set dictionary preset only for MP4 and MOV files
	if (is_mp4 || is_mov)
		av_dict_copy(&dict, mux_dict, 0);

	// Write the stream header
	if (avformat_write_header(oc, &dict) != 0) {
		ZmqLogger::Instance()->AppendDebugMethod("FFmpegWriter::WriteHeader (avformat_write_header)");
		throw InvalidFile("Could not write header to file.", path);
	};

	// Free multiplexing dictionaries sets
	if (dict) av_dict_free(&dict);
	if (mux_dict) av_dict_free(&mux_dict);

	// Mark as 'written'
	write_header = true;

	ZmqLogger::Instance()->AppendDebugMethod("FFmpegWriter::WriteHeader");
}

// Add a frame to the queue waiting to be encoded.
void FFmpegWriter::WriteFrame(std::shared_ptr<Frame> frame) {
	// Check for open reader (or throw exception)
	if (!is_open)
		throw WriterClosed("The FFmpegWriter is closed.  Call Open() before calling this method.", path);

	// Add frame pointer to "queue", waiting to be processed the next
	// time the WriteFrames() method is called.
	if (info.has_video && video_st)
		spooled_video_frames.push_back(frame);

	if (info.has_audio && audio_st)
		spooled_audio_frames.push_back(frame);

	ZmqLogger::Instance()->AppendDebugMethod("FFmpegWriter::WriteFrame", "frame->number", frame->number, "spooled_video_frames.size()", spooled_video_frames.size(), "spooled_audio_frames.size()", spooled_audio_frames.size(), "cache_size", cache_size, "is_writing", is_writing);

	// Write the frames once it reaches the correct cache size
	if (spooled_video_frames.size() == cache_size || spooled_audio_frames.size() == cache_size) {
		// Is writer currently writing?
		if (!is_writing)
			// Write frames to video file
			write_queued_frames();

		else {
			// Write frames to video file
			write_queued_frames();
		}
	}

	// Keep track of the last frame added
	last_frame = frame;
}

// Write all frames in the queue to the video file.
void FFmpegWriter::write_queued_frames() {
	ZmqLogger::Instance()->AppendDebugMethod("FFmpegWriter::write_queued_frames", "spooled_video_frames.size()", spooled_video_frames.size(), "spooled_audio_frames.size()", spooled_audio_frames.size());

	// Flip writing flag
	is_writing = true;

	// Transfer spool to queue
	queued_video_frames = spooled_video_frames;
	queued_audio_frames = spooled_audio_frames;

	// Empty spool
	spooled_video_frames.clear();
	spooled_audio_frames.clear();

	// Set the number of threads in OpenMP
	omp_set_num_threads(OPEN_MP_NUM_PROCESSORS);
	// Allow nested OpenMP sections
	omp_set_nested(true);

	// Create blank exception
	bool has_error_encoding_video = false;

#pragma omp parallel
	{
#pragma omp single
		{
			// Process all audio frames (in a separate thread)
			if (info.has_audio && audio_st && !queued_audio_frames.empty())
				write_audio_packets(false);

			// Loop through each queued image frame
			while (!queued_video_frames.empty()) {
				// Get front frame (from the queue)
				std::shared_ptr<Frame> frame = queued_video_frames.front();

				// Add to processed queue
				processed_frames.push_back(frame);

				// Encode and add the frame to the output file
				if (info.has_video && video_st)
					process_video_packet(frame);

				// Remove front item
				queued_video_frames.pop_front();

			} // end while
		} // end omp single

#pragma omp single
		{
			// Loop back through the frames (in order), and write them to the video file
			while (!processed_frames.empty()) {
				// Get front frame (from the queue)
				std::shared_ptr<Frame> frame = processed_frames.front();

				if (info.has_video && video_st) {
					// Add to deallocate queue (so we can remove the AVFrames when we are done)
					deallocate_frames.push_back(frame);

					// Does this frame's AVFrame still exist
					if (av_frames.count(frame)) {
						// Get AVFrame
						AVFrame *frame_final = av_frames[frame];

						// Write frame to video file
						bool success = write_video_packet(frame, frame_final);
						if (!success)
							has_error_encoding_video = true;
					}
				}

				// Remove front item
				processed_frames.pop_front();
			}

			// Loop through, and deallocate AVFrames
			while (!deallocate_frames.empty()) {
				// Get front frame (from the queue)
				std::shared_ptr<Frame> frame = deallocate_frames.front();

				// Does this frame's AVFrame still exist
				if (av_frames.count(frame)) {
					// Get AVFrame
					AVFrame *av_frame = av_frames[frame];

					// Deallocate AVPicture and AVFrame
					av_freep(&(av_frame->data[0]));
					AV_FREE_FRAME(&av_frame);
					av_frames.erase(frame);
				}

				// Remove front item
				deallocate_frames.pop_front();
			}

			// Done writing
			is_writing = false;

		} // end omp single

	} // end omp parallel

	// Raise exception from main thread
	if (has_error_encoding_video)
		throw ErrorEncodingVideo("Error while writing raw video frame", -1);
}

// Write a block of frames from a reader
void FFmpegWriter::WriteFrame(ReaderBase *reader, int64_t start, int64_t length) {
	ZmqLogger::Instance()->AppendDebugMethod("FFmpegWriter::WriteFrame (from Reader)", "start", start, "length", length);

	// Loop through each frame (and encoded it)
	for (int64_t number = start; number <= length; number++) {
		// Get the frame
		std::shared_ptr<Frame> f = reader->GetFrame(number);

		// Encode frame
		WriteFrame(f);
	}
}

// Write the file trailer (after all frames are written)
void FFmpegWriter::WriteTrailer() {
	// Write any remaining queued frames to video file
	write_queued_frames();

	// Process final audio frame (if any)
	if (info.has_audio && audio_st)
		write_audio_packets(true);

	// Flush encoders (who sometimes hold on to frames)
	flush_encoders();

	/* write the trailer, if any. The trailer must be written
	 * before you close the CodecContexts open when you wrote the
	 * header; otherwise write_trailer may try to use memory that
	 * was freed on av_codec_close() */
	av_write_trailer(oc);

	// Mark as 'written'
	write_trailer = true;

	ZmqLogger::Instance()->AppendDebugMethod("FFmpegWriter::WriteTrailer");
}

// Flush encoders
void FFmpegWriter::flush_encoders() {
	if (info.has_audio && audio_codec && AV_GET_CODEC_TYPE(audio_st) == AVMEDIA_TYPE_AUDIO && AV_GET_CODEC_ATTRIBUTES(audio_st, audio_codec)->frame_size <= 1)
		return;
#if (LIBAVFORMAT_VERSION_MAJOR < 58)
	if (info.has_video && video_codec && AV_GET_CODEC_TYPE(video_st) == AVMEDIA_TYPE_VIDEO && (oc->oformat->flags & AVFMT_RAWPICTURE) && AV_FIND_DECODER_CODEC_ID(video_st) == AV_CODEC_ID_RAWVIDEO)
		return;
#endif

	int error_code = 0;
	int stop_encoding = 1;

	// FLUSH VIDEO ENCODER
	if (info.has_video)
		for (;;) {

			// Increment PTS (in frames and scaled to the codec's timebase)
			write_video_count += av_rescale_q(1, (AVRational) {info.fps.den, info.fps.num}, video_codec->time_base);

			AVPacket pkt;
			av_init_packet(&pkt);
			pkt.data = NULL;
			pkt.size = 0;

			// Pointer for video buffer (if using old FFmpeg version)
			uint8_t *video_outbuf = NULL;

			/* encode the image */
			int got_packet = 0;
			int error_code = 0;

#if IS_FFMPEG_3_2
			#pragma omp critical (write_video_packet)
			{
				// Encode video packet (latest version of FFmpeg)
				error_code = avcodec_send_frame(video_codec, NULL);
				got_packet = 0;
				while (error_code >= 0) {
					error_code = avcodec_receive_packet(video_codec, &pkt);
					if (error_code == AVERROR(EAGAIN)|| error_code == AVERROR_EOF) {
						got_packet = 0;
						// Write packet
						avcodec_flush_buffers(video_codec);
						break;
					}
					if (pkt.pts != AV_NOPTS_VALUE)
						pkt.pts = av_rescale_q(pkt.pts, video_codec->time_base, video_st->time_base);
					if (pkt.dts != AV_NOPTS_VALUE)
						pkt.dts = av_rescale_q(pkt.dts, video_codec->time_base, video_st->time_base);
					if (pkt.duration > 0)
						pkt.duration = av_rescale_q(pkt.duration, video_codec->time_base, video_st->time_base);
					pkt.stream_index = video_st->index;
					error_code = av_interleaved_write_frame(oc, &pkt);
				}
			}
#else // IS_FFMPEG_3_2

#if LIBAVFORMAT_VERSION_MAJOR >= 54
			// Encode video packet (older than FFmpeg 3.2)
			error_code = avcodec_encode_video2(video_codec, &pkt, NULL, &got_packet);

#else
			// Encode video packet (even older version of FFmpeg)
			int video_outbuf_size = 0;

			/* encode the image */
			int out_size = avcodec_encode_video(video_codec, NULL, video_outbuf_size, NULL);

			/* if zero size, it means the image was buffered */
			if (out_size > 0) {
				if(video_codec->coded_frame->key_frame)
					pkt.flags |= AV_PKT_FLAG_KEY;
				pkt.data= video_outbuf;
				pkt.size= out_size;

				// got data back (so encode this frame)
				got_packet = 1;
			}
#endif // LIBAVFORMAT_VERSION_MAJOR >= 54
#endif // IS_FFMPEG_3_2

			if (error_code < 0) {
				ZmqLogger::Instance()->AppendDebugMethod("FFmpegWriter::flush_encoders ERROR [" + (string) av_err2str(error_code) + "]", "error_code", error_code);
			}
			if (!got_packet) {
				stop_encoding = 1;
				break;
			}

			// Override PTS (in frames and scaled to the codec's timebase)
			//pkt.pts = write_video_count;

			// set the timestamp
			if (pkt.pts != AV_NOPTS_VALUE)
				pkt.pts = av_rescale_q(pkt.pts, video_codec->time_base, video_st->time_base);
			if (pkt.dts != AV_NOPTS_VALUE)
				pkt.dts = av_rescale_q(pkt.dts, video_codec->time_base, video_st->time_base);
			if (pkt.duration > 0)
				pkt.duration = av_rescale_q(pkt.duration, video_codec->time_base, video_st->time_base);
			pkt.stream_index = video_st->index;

			// Write packet
			error_code = av_interleaved_write_frame(oc, &pkt);
			if (error_code < 0) {
				ZmqLogger::Instance()->AppendDebugMethod("FFmpegWriter::flush_encoders ERROR [" + (string)av_err2str(error_code) + "]", "error_code", error_code);
			}

			// Deallocate memory (if needed)
			if (video_outbuf)
				av_freep(&video_outbuf);
		}

	// FLUSH AUDIO ENCODER
	if (info.has_audio)
		for (;;) {

			// Increment PTS (in samples and scaled to the codec's timebase)
#if LIBAVFORMAT_VERSION_MAJOR >= 54
			// for some reason, it requires me to multiply channels X 2
			write_audio_count += av_rescale_q(audio_input_position / (audio_codec->channels * av_get_bytes_per_sample(AV_SAMPLE_FMT_S16)), (AVRational){1, info.sample_rate}, audio_codec->time_base);
#else
			write_audio_count += av_rescale_q(audio_input_position / audio_codec->channels, (AVRational){1, info.sample_rate}, audio_codec->time_base);
#endif

			AVPacket pkt;
			av_init_packet(&pkt);
			pkt.data = NULL;
			pkt.size = 0;
			pkt.pts = pkt.dts = write_audio_count;

			/* encode the image */
			int got_packet = 0;
#if IS_FFMPEG_3_2
			avcodec_send_frame(audio_codec, NULL);
			got_packet = 0;
#else
			error_code = avcodec_encode_audio2(audio_codec, &pkt, NULL, &got_packet);
#endif
			if (error_code < 0) {
				ZmqLogger::Instance()->AppendDebugMethod("FFmpegWriter::flush_encoders ERROR [" + (string)av_err2str(error_code) + "]", "error_code", error_code);
			}
			if (!got_packet) {
				stop_encoding = 1;
				break;
			}

			// Since the PTS can change during encoding, set the value again.  This seems like a huge hack,
			// but it fixes lots of PTS related issues when I do this.
			pkt.pts = pkt.dts = write_audio_count;

			// Scale the PTS to the audio stream timebase (which is sometimes different than the codec's timebase)
			if (pkt.pts != AV_NOPTS_VALUE)
				pkt.pts = av_rescale_q(pkt.pts, audio_codec->time_base, audio_st->time_base);
			if (pkt.dts != AV_NOPTS_VALUE)
				pkt.dts = av_rescale_q(pkt.dts, audio_codec->time_base, audio_st->time_base);
			if (pkt.duration > 0)
				pkt.duration = av_rescale_q(pkt.duration, audio_codec->time_base, audio_st->time_base);

			// set stream
			pkt.stream_index = audio_st->index;
			pkt.flags |= AV_PKT_FLAG_KEY;

			// Write packet
			error_code = av_interleaved_write_frame(oc, &pkt);
			if (error_code < 0) {
				ZmqLogger::Instance()->AppendDebugMethod("FFmpegWriter::flush_encoders ERROR [" + (string)av_err2str(error_code) + "]", "error_code", error_code);
			}

			// deallocate memory for packet
			AV_FREE_PACKET(&pkt);
		}


}

// Close the video codec
void FFmpegWriter::close_video(AVFormatContext *oc, AVStream *st)
{
#if IS_FFMPEG_3_2
	//  #if defined(__linux__)
		if (hw_en_on && hw_en_supported) {
			if (hw_device_ctx) {
				av_buffer_unref(&hw_device_ctx);
				hw_device_ctx = NULL;
			}
		}
	//  #endif
#endif
}

// Close the audio codec
void FFmpegWriter::close_audio(AVFormatContext *oc, AVStream *st)
{
	// Clear buffers
	delete[] samples;
	delete[] audio_outbuf;
	delete[] audio_encoder_buffer;
	samples = NULL;
	audio_outbuf = NULL;
	audio_encoder_buffer = NULL;

	// Deallocate resample buffer
	if (avr) {
		SWR_CLOSE(avr);
		SWR_FREE(&avr);
		avr = NULL;
	}

	if (avr_planar) {
		SWR_CLOSE(avr_planar);
		SWR_FREE(&avr_planar);
		avr_planar = NULL;
	}
}

// Close the writer
void FFmpegWriter::Close() {
	// Write trailer (if needed)
	if (!write_trailer)
		WriteTrailer();

	// Close each codec
	if (video_st)
		close_video(oc, video_st);
	if (audio_st)
		close_audio(oc, audio_st);

	// Deallocate image scalers
	if (image_rescalers.size() > 0)
		RemoveScalers();

	if (!(fmt->flags & AVFMT_NOFILE)) {
		/* close the output file */
		avio_close(oc->pb);
	}

	// Reset frame counters
	write_video_count = 0;
	write_audio_count = 0;

	// Free the context which frees the streams too
	avformat_free_context(oc);
	oc = NULL;

	// Close writer
	is_open = false;
	prepare_streams = false;
	write_header = false;
	write_trailer = false;

	ZmqLogger::Instance()->AppendDebugMethod("FFmpegWriter::Close");
}

// Add an AVFrame to the cache
void FFmpegWriter::add_avframe(std::shared_ptr<Frame> frame, AVFrame *av_frame) {
	// Add AVFrame to map (if it does not already exist)
	if (!av_frames.count(frame)) {
		// Add av_frame
		av_frames[frame] = av_frame;
	} else {
		// Do not add, and deallocate this AVFrame
		AV_FREE_FRAME(&av_frame);
	}
}

// Add an audio output stream
AVStream *FFmpegWriter::add_audio_stream() {
	AVCodecContext *c;
	AVStream *st;

	// Find the audio codec
	AVCodec *codec = avcodec_find_encoder_by_name(info.acodec.c_str());
	if (codec == NULL)
		throw InvalidCodec("A valid audio codec could not be found for this file.", path);

	// Create a new audio stream
	AV_FORMAT_NEW_STREAM(oc, audio_codec, codec, st)

	c->codec_id = codec->id;
#if LIBAVFORMAT_VERSION_MAJOR >= 53
	c->codec_type = AVMEDIA_TYPE_AUDIO;
#else
	c->codec_type = CODEC_TYPE_AUDIO;
#endif

	// Set the sample parameters
	c->bit_rate = info.audio_bit_rate;
	c->channels = info.channels;

	// Set valid sample rate (or throw error)
	if (codec->supported_samplerates) {
		int i;
		for (i = 0; codec->supported_samplerates[i] != 0; i++)
			if (info.sample_rate == codec->supported_samplerates[i]) {
				// Set the valid sample rate
				c->sample_rate = info.sample_rate;
				break;
			}
		if (codec->supported_samplerates[i] == 0)
			throw InvalidSampleRate("An invalid sample rate was detected for this codec.", path);
	} else
		// Set sample rate
		c->sample_rate = info.sample_rate;


	// Set a valid number of channels (or throw error)
	int channel_layout = info.channel_layout;
	if (codec->channel_layouts) {
		int i;
		for (i = 0; codec->channel_layouts[i] != 0; i++)
			if (channel_layout == codec->channel_layouts[i]) {
				// Set valid channel layout
				c->channel_layout = channel_layout;
				break;
			}
		if (codec->channel_layouts[i] == 0)
			throw InvalidChannels("An invalid channel layout was detected (i.e. MONO / STEREO).", path);
	} else
		// Set valid channel layout
		c->channel_layout = channel_layout;

	// Choose a valid sample_fmt
	if (codec->sample_fmts) {
		for (int i = 0; codec->sample_fmts[i] != AV_SAMPLE_FMT_NONE; i++) {
			// Set sample format to 1st valid format (and then exit loop)
			c->sample_fmt = codec->sample_fmts[i];
			break;
		}
	}
	if (c->sample_fmt == AV_SAMPLE_FMT_NONE) {
		// Default if no sample formats found
		c->sample_fmt = AV_SAMPLE_FMT_S16;
	}

	// some formats want stream headers to be separate
	if (oc->oformat->flags & AVFMT_GLOBALHEADER)
#if (LIBAVCODEC_VERSION_MAJOR >= 57)
		c->flags |= AV_CODEC_FLAG_GLOBAL_HEADER;
#else
		c->flags |= CODEC_FLAG_GLOBAL_HEADER;
#endif

	AV_COPY_PARAMS_FROM_CONTEXT(st, c);
	ZmqLogger::Instance()->AppendDebugMethod("FFmpegWriter::add_audio_stream", "c->codec_id", c->codec_id, "c->bit_rate", c->bit_rate, "c->channels", c->channels, "c->sample_fmt", c->sample_fmt, "c->channel_layout", c->channel_layout, "c->sample_rate", c->sample_rate);

	return st;
}

// Add a video output stream
AVStream *FFmpegWriter::add_video_stream() {
	AVCodecContext *c;
	AVStream *st;

	// Find the video codec
	AVCodec *codec = avcodec_find_encoder_by_name(info.vcodec.c_str());
	if (codec == NULL)
		throw InvalidCodec("A valid video codec could not be found for this file.", path);

	// Create a new video stream
	AV_FORMAT_NEW_STREAM(oc, video_codec, codec, st)

	c->codec_id = codec->id;
#if LIBAVFORMAT_VERSION_MAJOR >= 53
	c->codec_type = AVMEDIA_TYPE_VIDEO;
#else
	c->codec_type = CODEC_TYPE_VIDEO;
#endif

	/* Init video encoder options */
	if (info.video_bit_rate >= 1000) {
		c->bit_rate = info.video_bit_rate;
		if (info.video_bit_rate >= 1500000) {
			c->qmin = 2;
			c->qmax = 30;
		}
		// Here should be the setting for low fixed bitrate
		// Defaults are used because mpeg2 otherwise had problems
	} else {
		// Check if codec supports crf
		switch (c->codec_id) {
#if LIBAVCODEC_VERSION_INT >= AV_VERSION_INT(55, 39, 101)
#if (LIBAVCODEC_VERSION_MAJOR >= 58)
			case AV_CODEC_ID_AV1 :
#endif
			case AV_CODEC_ID_VP9 :
			case AV_CODEC_ID_H265 :
#endif
			case AV_CODEC_ID_VP8 :
			case AV_CODEC_ID_H264 :
				if (info.video_bit_rate < 40) {
					c->qmin = 0;
					c->qmax = 63;
				} else {
					c->qmin = info.video_bit_rate - 5;
					c->qmax = 63;
				}
				break;
			default:
				// Here should be the setting for codecs that don't support crf
				// For now defaults are used
				break;
		}
	}

//TODO: Implement variable bitrate feature (which actually works). This implementation throws
	//invalid bitrate errors and rc buffer underflow errors, etc...
	//c->rc_min_rate = info.video_bit_rate;
	//c->rc_max_rate = info.video_bit_rate;
	//c->rc_buffer_size = FFMAX(c->rc_max_rate, 15000000) * 112L / 15000000 * 16384;
	//if ( !c->rc_initial_buffer_occupancy )
	//	c->rc_initial_buffer_occupancy = c->rc_buffer_size * 3/4;

	/* resolution must be a multiple of two */
	// TODO: require /2 height and width
	c->width = info.width;
	c->height = info.height;

	/* time base: this is the fundamental unit of time (in seconds) in terms
	 of which frame timestamps are represented. for fixed-fps content,
	 timebase should be 1/framerate and timestamp increments should be
	 identically 1. */
	c->time_base.num = info.video_timebase.num;
	c->time_base.den = info.video_timebase.den;
#if LIBAVFORMAT_VERSION_MAJOR >= 56
	c->framerate = av_inv_q(c->time_base);
#endif
	st->avg_frame_rate = av_inv_q(c->time_base);
	st->time_base.num = info.video_timebase.num;
	st->time_base.den = info.video_timebase.den;

	c->gop_size = 12; /* TODO: add this to "info"... emit one intra frame every twelve frames at most */
	c->max_b_frames = 10;
	if (c->codec_id == AV_CODEC_ID_MPEG2VIDEO)
		/* just for testing, we also add B frames */
		c->max_b_frames = 2;
	if (c->codec_id == AV_CODEC_ID_MPEG1VIDEO)
		/* Needed to avoid using macroblocks in which some coeffs overflow.
		 This does not happen with normal video, it just happens here as
		 the motion of the chroma plane does not match the luma plane. */
		c->mb_decision = 2;
	// some formats want stream headers to be separate
	if (oc->oformat->flags & AVFMT_GLOBALHEADER)
#if (LIBAVCODEC_VERSION_MAJOR >= 57)
		c->flags |= AV_CODEC_FLAG_GLOBAL_HEADER;
#else
		c->flags |= CODEC_FLAG_GLOBAL_HEADER;
#endif

	// Find all supported pixel formats for this codec
	const PixelFormat *supported_pixel_formats = codec->pix_fmts;
	while (supported_pixel_formats != NULL && *supported_pixel_formats != PIX_FMT_NONE) {
		// Assign the 1st valid pixel format (if one is missing)
		if (c->pix_fmt == PIX_FMT_NONE)
			c->pix_fmt = *supported_pixel_formats;
		++supported_pixel_formats;
	}

	// Codec doesn't have any pix formats?
	if (c->pix_fmt == PIX_FMT_NONE) {
		if (fmt->video_codec == AV_CODEC_ID_RAWVIDEO) {
			// Raw video should use RGB24
			c->pix_fmt = PIX_FMT_RGB24;

#if (LIBAVFORMAT_VERSION_MAJOR < 58)
			if (strcmp(fmt->name, "gif") != 0)
				// If not GIF format, skip the encoding process
				// Set raw picture flag (so we don't encode this video)
				oc->oformat->flags |= AVFMT_RAWPICTURE;
#endif
		} else {
			// Set the default codec
			c->pix_fmt = PIX_FMT_YUV420P;
		}
	}

	AV_COPY_PARAMS_FROM_CONTEXT(st, c);
#if (LIBAVFORMAT_VERSION_MAJOR < 58)
	ZmqLogger::Instance()->AppendDebugMethod("FFmpegWriter::add_video_stream (" + (string)fmt->name + " : " + (string)av_get_pix_fmt_name(c->pix_fmt) + ")", "c->codec_id", c->codec_id, "c->bit_rate", c->bit_rate, "c->pix_fmt", c->pix_fmt, "oc->oformat->flags", oc->oformat->flags, "AVFMT_RAWPICTURE", AVFMT_RAWPICTURE);
#else
	ZmqLogger::Instance()->AppendDebugMethod("FFmpegWriter::add_video_stream (" + (string)fmt->name + " : " + (string)av_get_pix_fmt_name(c->pix_fmt) + ")", "c->codec_id", c->codec_id, "c->bit_rate", c->bit_rate, "c->pix_fmt", c->pix_fmt, "oc->oformat->flags", oc->oformat->flags);
#endif

	return st;
}

// open audio codec
void FFmpegWriter::open_audio(AVFormatContext *oc, AVStream *st) {
	AVCodec *codec;
	AV_GET_CODEC_FROM_STREAM(st, audio_codec)

	// Set number of threads equal to number of processors (not to exceed 16)
	audio_codec->thread_count = min(FF_NUM_PROCESSORS, 16);

	// Find the audio encoder
	codec = avcodec_find_encoder_by_name(info.acodec.c_str());
	if (!codec)
		codec = avcodec_find_encoder(audio_codec->codec_id);
	if (!codec)
		throw InvalidCodec("Could not find codec", path);

	// Init options
	AVDictionary *opts = NULL;
	av_dict_set(&opts, "strict", "experimental", 0);

	// Open the codec
	if (avcodec_open2(audio_codec, codec, &opts) < 0)
		throw InvalidCodec("Could not open audio codec", path);
	AV_COPY_PARAMS_FROM_CONTEXT(st, audio_codec);

	// Free options
	av_dict_free(&opts);

	// Calculate the size of the input frame (i..e how many samples per packet), and the output buffer
	// TODO: Ugly hack for PCM codecs (will be removed ASAP with new PCM support to compute the input frame size in samples
	if (audio_codec->frame_size <= 1) {
		// No frame size found... so calculate
		audio_input_frame_size = 50000 / info.channels;

		int s = AV_FIND_DECODER_CODEC_ID(st);
		switch (s) {
			case AV_CODEC_ID_PCM_S16LE:
			case AV_CODEC_ID_PCM_S16BE:
			case AV_CODEC_ID_PCM_U16LE:
			case AV_CODEC_ID_PCM_U16BE:
				audio_input_frame_size >>= 1;
				break;
			default:
				break;
		}
	} else {
		// Set frame size based on the codec
		audio_input_frame_size = audio_codec->frame_size;
	}

	// Set the initial frame size (since it might change during resampling)
	initial_audio_input_frame_size = audio_input_frame_size;

	// Allocate array for samples
	samples = new int16_t[AVCODEC_MAX_AUDIO_FRAME_SIZE];

	// Set audio output buffer (used to store the encoded audio)
	audio_outbuf_size = AVCODEC_MAX_AUDIO_FRAME_SIZE;
	audio_outbuf = new uint8_t[audio_outbuf_size];

	// Set audio packet encoding buffer
	audio_encoder_buffer_size = AUDIO_PACKET_ENCODING_SIZE;
	audio_encoder_buffer = new uint8_t[audio_encoder_buffer_size];

	// Add audio metadata (if any)
	for (std::map<string, string>::iterator iter = info.metadata.begin(); iter != info.metadata.end(); ++iter) {
		av_dict_set(&st->metadata, iter->first.c_str(), iter->second.c_str(), 0);
	}

	ZmqLogger::Instance()->AppendDebugMethod("FFmpegWriter::open_audio", "audio_codec->thread_count", audio_codec->thread_count, "audio_input_frame_size", audio_input_frame_size, "buffer_size", AVCODEC_MAX_AUDIO_FRAME_SIZE + MY_INPUT_BUFFER_PADDING_SIZE);
}

// open video codec
void FFmpegWriter::open_video(AVFormatContext *oc, AVStream *st) {
	AVCodec *codec;
	AV_GET_CODEC_FROM_STREAM(st, video_codec)

	// Set number of threads equal to number of processors (not to exceed 16)
	video_codec->thread_count = min(FF_NUM_PROCESSORS, 16);

#if IS_FFMPEG_3_2
	if (hw_en_on && hw_en_supported) {
		//char *dev_hw = NULL;
		char adapter[256];
		char *adapter_ptr = NULL;
		int adapter_num;
		// Use the hw device given in the environment variable HW_EN_DEVICE_SET or the default if not set
		adapter_num = openshot::Settings::Instance()->HW_EN_DEVICE_SET;
		fprintf(stderr, "\n\nEncodiing Device Nr: %d\n", adapter_num);
		if (adapter_num < 3 && adapter_num >=0) {
#if defined(__linux__)
				snprintf(adapter,sizeof(adapter),"/dev/dri/renderD%d", adapter_num+128);
				// Maybe 127 is better because the first card would be 1?!
				adapter_ptr = adapter;
#elif defined(_WIN32)
				adapter_ptr = NULL;
#elif defined(__APPLE__)
				adapter_ptr = NULL;
#endif
			}
			else {
				adapter_ptr = NULL; // Just to be sure
			}
// Check if it is there and writable
#if defined(__linux__)
		if( adapter_ptr != NULL && access( adapter_ptr, W_OK ) == 0 ) {
#elif defined(_WIN32)
		if( adapter_ptr != NULL ) {
#elif defined(__APPLE__)
		if( adapter_ptr != NULL ) {
#endif
				ZmqLogger::Instance()->AppendDebugMethod("Encode Device present using device", "adapter", adapter_num);
		}
		else {
				adapter_ptr = NULL;  // use default
				ZmqLogger::Instance()->AppendDebugMethod("Encode Device not present using default");
			}
		if (av_hwdevice_ctx_create(&hw_device_ctx, hw_en_av_device_type,
			adapter_ptr, NULL, 0) < 0) {
				ZmqLogger::Instance()->AppendDebugMethod("FFmpegWriter::open_video : Codec name: ", info.vcodec.c_str(), -1, " ERROR creating\n", -1);
				throw InvalidCodec("Could not create hwdevice", path);
		}
	}
#endif

	/* find the video encoder */
	codec = avcodec_find_encoder_by_name(info.vcodec.c_str());
	if (!codec)
		codec = avcodec_find_encoder(AV_FIND_DECODER_CODEC_ID(st));
	if (!codec)
		throw InvalidCodec("Could not find codec", path);

	/* Force max_b_frames to 0 in some cases (i.e. for mjpeg image sequences */
	if (video_codec->max_b_frames && video_codec->codec_id != AV_CODEC_ID_MPEG4 && video_codec->codec_id != AV_CODEC_ID_MPEG1VIDEO && video_codec->codec_id != AV_CODEC_ID_MPEG2VIDEO)
		video_codec->max_b_frames = 0;

	// Init options
	AVDictionary *opts = NULL;
	av_dict_set(&opts, "strict", "experimental", 0);

#if IS_FFMPEG_3_2
	if (hw_en_on && hw_en_supported) {
		video_codec->pix_fmt   = hw_en_av_pix_fmt;

		// for the list of possible options, see the list of codec-specific options:
		// e.g. ffmpeg -h encoder=h264_vaapi or ffmpeg -h encoder=hevc_vaapi
		// and "man ffmpeg-codecs"

		// For VAAPI, it is safer to explicitly set rc_mode instead of relying on auto-selection
		// which is ffmpeg version-specific.
		if (hw_en_av_pix_fmt == AV_PIX_FMT_VAAPI) {
			int64_t qp;
			if (av_opt_get_int(video_codec->priv_data, "qp", 0, &qp) != 0 || qp == 0) {
				// unless "qp" was set for CQP, switch to VBR RC mode
				av_opt_set(video_codec->priv_data, "rc_mode", "VBR", 0);

				// In the current state (ffmpeg-4.2-4 libva-mesa-driver-19.1.5-1) to use VBR, 
				// one has to specify both bit_rate and maxrate, otherwise a small low quality file is generated on Intel iGPU).
				video_codec->rc_max_rate = video_codec->bit_rate;
			}
		}

		switch (video_codec->codec_id) {
			case AV_CODEC_ID_H264:
				video_codec->max_b_frames = 0;        // At least this GPU doesn't support b-frames
				video_codec->profile = FF_PROFILE_H264_BASELINE | FF_PROFILE_H264_CONSTRAINED;
				av_opt_set(video_codec->priv_data, "preset", "slow", 0);
				av_opt_set(video_codec->priv_data, "tune", "zerolatency", 0);
				av_opt_set(video_codec->priv_data, "vprofile", "baseline", AV_OPT_SEARCH_CHILDREN);
				break;
			case AV_CODEC_ID_HEVC:
				// tested to work with defaults
				break;
			case AV_CODEC_ID_VP9:
				// tested to work with defaults
				break;
			default:
				ZmqLogger::Instance()->AppendDebugMethod("No codec-specific options defined for this codec. HW encoding may fail",
					"codec_id", video_codec->codec_id);
				break;
		}

		// set hw_frames_ctx for encoder's AVCodecContext
		int err;
		if ((err = set_hwframe_ctx(video_codec, hw_device_ctx, info.width, info.height)) < 0) {
				ZmqLogger::Instance()->AppendDebugMethod("FFmpegWriter::open_video (set_hwframe_ctx) ERROR faled to set hwframe context",
					"width", info.width, "height", info.height, av_err2str(err), -1);
		}
	}
#endif

	/* open the codec */
	if (avcodec_open2(video_codec, codec, &opts) < 0)
		throw InvalidCodec("Could not open video codec", path);
	AV_COPY_PARAMS_FROM_CONTEXT(st, video_codec);

	// Free options
	av_dict_free(&opts);

	// Add video metadata (if any)
	for (std::map<string, string>::iterator iter = info.metadata.begin(); iter != info.metadata.end(); ++iter) {
		av_dict_set(&st->metadata, iter->first.c_str(), iter->second.c_str(), 0);
	}

	ZmqLogger::Instance()->AppendDebugMethod("FFmpegWriter::open_video", "video_codec->thread_count", video_codec->thread_count);

}

// write all queued frames' audio to the video file
void FFmpegWriter::write_audio_packets(bool is_final) {
#pragma omp task firstprivate(is_final)
	{
		// Init audio buffers / variables
		int total_frame_samples = 0;
		int frame_position = 0;
		int channels_in_frame = 0;
		int sample_rate_in_frame = 0;
		int samples_in_frame = 0;
		ChannelLayout channel_layout_in_frame = LAYOUT_MONO; // default channel layout

		// Create a new array (to hold all S16 audio samples, for the current queued frames
		int16_t *all_queued_samples = (int16_t *) av_malloc((sizeof(int16_t) * (queued_audio_frames.size() * AVCODEC_MAX_AUDIO_FRAME_SIZE)));
		int16_t *all_resampled_samples = NULL;
		int16_t *final_samples_planar = NULL;
		int16_t *final_samples = NULL;

		// Loop through each queued audio frame
		while (!queued_audio_frames.empty()) {
			// Get front frame (from the queue)
			std::shared_ptr<Frame> frame = queued_audio_frames.front();

			// Get the audio details from this frame
			sample_rate_in_frame = frame->SampleRate();
			samples_in_frame = frame->GetAudioSamplesCount();
			channels_in_frame = frame->GetAudioChannelsCount();
			channel_layout_in_frame = frame->ChannelsLayout();


			// Get audio sample array
			float *frame_samples_float = NULL;
			// Get samples interleaved together (c1 c2 c1 c2 c1 c2)
			frame_samples_float = frame->GetInterleavedAudioSamples(sample_rate_in_frame, NULL, &samples_in_frame);


			// Calculate total samples
			total_frame_samples = samples_in_frame * channels_in_frame;

			// Translate audio sample values back to 16 bit integers
			for (int s = 0; s < total_frame_samples; s++, frame_position++)
				// Translate sample value and copy into buffer
				all_queued_samples[frame_position] = int(frame_samples_float[s] * (1 << 15));


			// Deallocate float array
			delete[] frame_samples_float;

			// Remove front item
			queued_audio_frames.pop_front();

		} // end while


		// Update total samples (since we've combined all queued frames)
		total_frame_samples = frame_position;
		int remaining_frame_samples = total_frame_samples;
		int samples_position = 0;


		ZmqLogger::Instance()->AppendDebugMethod("FFmpegWriter::write_audio_packets", "is_final", is_final, "total_frame_samples", total_frame_samples, "channel_layout_in_frame", channel_layout_in_frame, "channels_in_frame", channels_in_frame, "samples_in_frame", samples_in_frame, "LAYOUT_MONO", LAYOUT_MONO);

		// Keep track of the original sample format
		AVSampleFormat output_sample_fmt = audio_codec->sample_fmt;

		AVFrame *audio_frame = NULL;
		if (!is_final) {
			// Create input frame (and allocate arrays)
			audio_frame = AV_ALLOCATE_FRAME();
			AV_RESET_FRAME(audio_frame);
			audio_frame->nb_samples = total_frame_samples / channels_in_frame;

			// Fill input frame with sample data
			avcodec_fill_audio_frame(audio_frame, channels_in_frame, AV_SAMPLE_FMT_S16, (uint8_t *) all_queued_samples,
									 audio_encoder_buffer_size, 0);

			// Do not convert audio to planar format (yet). We need to keep everything interleaved at this point.
			switch (audio_codec->sample_fmt) {
				case AV_SAMPLE_FMT_FLTP: {
					output_sample_fmt = AV_SAMPLE_FMT_FLT;
					break;
				}
				case AV_SAMPLE_FMT_S32P: {
					output_sample_fmt = AV_SAMPLE_FMT_S32;
					break;
				}
				case AV_SAMPLE_FMT_S16P: {
					output_sample_fmt = AV_SAMPLE_FMT_S16;
					break;
				}
				case AV_SAMPLE_FMT_U8P: {
					output_sample_fmt = AV_SAMPLE_FMT_U8;
					break;
				}
			}

			// Update total samples & input frame size (due to bigger or smaller data types)
			total_frame_samples *= (float(info.sample_rate) / sample_rate_in_frame); // adjust for different byte sizes
			total_frame_samples *= (float(info.channels) / channels_in_frame); // adjust for different # of channels

			// Set remaining samples
			remaining_frame_samples = total_frame_samples;

			// Create output frame (and allocate arrays)
			AVFrame *audio_converted = AV_ALLOCATE_FRAME();
			AV_RESET_FRAME(audio_converted);
			audio_converted->nb_samples = total_frame_samples / channels_in_frame;
			av_samples_alloc(audio_converted->data, audio_converted->linesize, info.channels, audio_converted->nb_samples, output_sample_fmt, 0);

			ZmqLogger::Instance()->AppendDebugMethod("FFmpegWriter::write_audio_packets (1st resampling)", "in_sample_fmt", AV_SAMPLE_FMT_S16, "out_sample_fmt", output_sample_fmt, "in_sample_rate", sample_rate_in_frame, "out_sample_rate", info.sample_rate, "in_channels", channels_in_frame, "out_channels", info.channels);

			// setup resample context
			if (!avr) {
				avr = SWR_ALLOC();
				av_opt_set_int(avr, "in_channel_layout", channel_layout_in_frame, 0);
				av_opt_set_int(avr, "out_channel_layout", info.channel_layout, 0);
				av_opt_set_int(avr, "in_sample_fmt", AV_SAMPLE_FMT_S16, 0);
				av_opt_set_int(avr, "out_sample_fmt", output_sample_fmt, 0); // planar not allowed here
				av_opt_set_int(avr, "in_sample_rate", sample_rate_in_frame, 0);
				av_opt_set_int(avr, "out_sample_rate", info.sample_rate, 0);
				av_opt_set_int(avr, "in_channels", channels_in_frame, 0);
				av_opt_set_int(avr, "out_channels", info.channels, 0);
				SWR_INIT(avr);
			}
			int nb_samples = 0;

			// Convert audio samples
			nb_samples = SWR_CONVERT(avr,    // audio resample context
									 audio_converted->data,           // output data pointers
									 audio_converted->linesize[0],    // output plane size, in bytes. (0 if unknown)
									 audio_converted->nb_samples,     // maximum number of samples that the output buffer can hold
									 audio_frame->data,               // input data pointers
									 audio_frame->linesize[0],        // input plane size, in bytes (0 if unknown)
									 audio_frame->nb_samples);        // number of input samples to convert

			// Create a new array (to hold all resampled S16 audio samples)
			all_resampled_samples = (int16_t *) av_malloc(
					sizeof(int16_t) * nb_samples * info.channels * (av_get_bytes_per_sample(output_sample_fmt) / av_get_bytes_per_sample(AV_SAMPLE_FMT_S16)));

			// Copy audio samples over original samples
			memcpy(all_resampled_samples, audio_converted->data[0], nb_samples * info.channels * av_get_bytes_per_sample(output_sample_fmt));

			// Remove converted audio
			av_freep(&(audio_frame->data[0]));
			AV_FREE_FRAME(&audio_frame);
			av_freep(&audio_converted->data[0]);
			AV_FREE_FRAME(&audio_converted);
			all_queued_samples = NULL; // this array cleared with above call

			ZmqLogger::Instance()->AppendDebugMethod("FFmpegWriter::write_audio_packets (Successfully completed 1st resampling)", "nb_samples", nb_samples, "remaining_frame_samples", remaining_frame_samples);
		}

		// Loop until no more samples
		while (remaining_frame_samples > 0 || is_final) {
			// Get remaining samples needed for this packet
			int remaining_packet_samples = (audio_input_frame_size * info.channels) - audio_input_position;

			// Determine how many samples we need
			int diff = 0;
			if (remaining_frame_samples >= remaining_packet_samples)
				diff = remaining_packet_samples;
			else if (remaining_frame_samples < remaining_packet_samples)
				diff = remaining_frame_samples;

			// Copy frame samples into the packet samples array
			if (!is_final)
				//TODO: Make this more sane
				memcpy(samples + (audio_input_position * (av_get_bytes_per_sample(output_sample_fmt) / av_get_bytes_per_sample(AV_SAMPLE_FMT_S16))),
					   all_resampled_samples + samples_position, diff * av_get_bytes_per_sample(output_sample_fmt));

			// Increment counters
			audio_input_position += diff;
			samples_position += diff * (av_get_bytes_per_sample(output_sample_fmt) / av_get_bytes_per_sample(AV_SAMPLE_FMT_S16));
			remaining_frame_samples -= diff;
			remaining_packet_samples -= diff;

			// Do we have enough samples to proceed?
			if (audio_input_position < (audio_input_frame_size * info.channels) && !is_final)
				// Not enough samples to encode... so wait until the next frame
				break;

			// Convert to planar (if needed by audio codec)
			AVFrame *frame_final = AV_ALLOCATE_FRAME();
			AV_RESET_FRAME(frame_final);
			if (av_sample_fmt_is_planar(audio_codec->sample_fmt)) {
				ZmqLogger::Instance()->AppendDebugMethod("FFmpegWriter::write_audio_packets (2nd resampling for Planar formats)", "in_sample_fmt", output_sample_fmt, "out_sample_fmt", audio_codec->sample_fmt, "in_sample_rate", info.sample_rate, "out_sample_rate", info.sample_rate, "in_channels", info.channels, "out_channels", info.channels);

				// setup resample context
				if (!avr_planar) {
					avr_planar = SWR_ALLOC();
					av_opt_set_int(avr_planar, "in_channel_layout", info.channel_layout, 0);
					av_opt_set_int(avr_planar, "out_channel_layout", info.channel_layout, 0);
					av_opt_set_int(avr_planar, "in_sample_fmt", output_sample_fmt, 0);
					av_opt_set_int(avr_planar, "out_sample_fmt", audio_codec->sample_fmt, 0); // planar not allowed here
					av_opt_set_int(avr_planar, "in_sample_rate", info.sample_rate, 0);
					av_opt_set_int(avr_planar, "out_sample_rate", info.sample_rate, 0);
					av_opt_set_int(avr_planar, "in_channels", info.channels, 0);
					av_opt_set_int(avr_planar, "out_channels", info.channels, 0);
					SWR_INIT(avr_planar);
				}

				// Create input frame (and allocate arrays)
				audio_frame = AV_ALLOCATE_FRAME();
				AV_RESET_FRAME(audio_frame);
				audio_frame->nb_samples = audio_input_position / info.channels;

				// Create a new array
				final_samples_planar = (int16_t *) av_malloc(
						sizeof(int16_t) * audio_frame->nb_samples * info.channels * (av_get_bytes_per_sample(output_sample_fmt) / av_get_bytes_per_sample(AV_SAMPLE_FMT_S16)));

				// Copy audio into buffer for frame
				memcpy(final_samples_planar, samples, audio_frame->nb_samples * info.channels * av_get_bytes_per_sample(output_sample_fmt));

				// Fill input frame with sample data
				avcodec_fill_audio_frame(audio_frame, info.channels, output_sample_fmt, (uint8_t *) final_samples_planar,
										 audio_encoder_buffer_size, 0);

				// Create output frame (and allocate arrays)
				frame_final->nb_samples = audio_input_frame_size;
				av_samples_alloc(frame_final->data, frame_final->linesize, info.channels, frame_final->nb_samples, audio_codec->sample_fmt, 0);

				// Convert audio samples
				int nb_samples = SWR_CONVERT(avr_planar,    // audio resample context
											 frame_final->data,           // output data pointers
											 frame_final->linesize[0],    // output plane size, in bytes. (0 if unknown)
											 frame_final->nb_samples,     // maximum number of samples that the output buffer can hold
											 audio_frame->data,           // input data pointers
											 audio_frame->linesize[0],    // input plane size, in bytes (0 if unknown)
											 audio_frame->nb_samples);    // number of input samples to convert

				// Copy audio samples over original samples
				if (nb_samples > 0)
					memcpy(samples, frame_final->data[0], nb_samples * av_get_bytes_per_sample(audio_codec->sample_fmt) * info.channels);

				// deallocate AVFrame
				av_freep(&(audio_frame->data[0]));
				AV_FREE_FRAME(&audio_frame);
				all_queued_samples = NULL; // this array cleared with above call

				ZmqLogger::Instance()->AppendDebugMethod("FFmpegWriter::write_audio_packets (Successfully completed 2nd resampling for Planar formats)", "nb_samples", nb_samples);

			} else {
				// Create a new array
				final_samples = (int16_t *) av_malloc(
						sizeof(int16_t) * audio_input_position * (av_get_bytes_per_sample(audio_codec->sample_fmt) / av_get_bytes_per_sample(AV_SAMPLE_FMT_S16)));

				// Copy audio into buffer for frame
				memcpy(final_samples, samples, audio_input_position * av_get_bytes_per_sample(audio_codec->sample_fmt));

				// Init the nb_samples property
				frame_final->nb_samples = audio_input_frame_size;

				// Fill the final_frame AVFrame with audio (non planar)
				avcodec_fill_audio_frame(frame_final, audio_codec->channels, audio_codec->sample_fmt, (uint8_t *) final_samples,
										 audio_encoder_buffer_size, 0);
			}

			// Increment PTS (in samples)
			write_audio_count += FFMIN(audio_input_frame_size, audio_input_position);
			frame_final->pts = write_audio_count; // Set the AVFrame's PTS

			// Init the packet
			AVPacket pkt;
			av_init_packet(&pkt);
			pkt.data = audio_encoder_buffer;
			pkt.size = audio_encoder_buffer_size;

			// Set the packet's PTS prior to encoding
			pkt.pts = pkt.dts = write_audio_count;

			/* encode the audio samples */
			int got_packet_ptr = 0;

#if IS_FFMPEG_3_2
			// Encode audio (latest version of FFmpeg)
			int error_code;
			int ret = 0;
			int frame_finished = 0;
			error_code = ret =  avcodec_send_frame(audio_codec, frame_final);
			if (ret < 0 && ret !=  AVERROR(EINVAL) && ret != AVERROR_EOF) {
				avcodec_send_frame(audio_codec, NULL);
			}
			else {
				if (ret >= 0)
					pkt.size = 0;
				ret =  avcodec_receive_packet(audio_codec, &pkt);
				if (ret >= 0)
					frame_finished = 1;
				if(ret == AVERROR(EINVAL) || ret == AVERROR_EOF) {
					avcodec_flush_buffers(audio_codec);
					ret = 0;
				}
				if (ret >= 0) {
					ret = frame_finished;
				}
			}
			if (!pkt.data && !frame_finished)
			{
				ret = -1;
			}
			got_packet_ptr = ret;
#else
			// Encode audio (older versions of FFmpeg)
			int error_code = avcodec_encode_audio2(audio_codec, &pkt, frame_final, &got_packet_ptr);
#endif
			/* if zero size, it means the image was buffered */
			if (error_code == 0 && got_packet_ptr) {

				// Since the PTS can change during encoding, set the value again.  This seems like a huge hack,
				// but it fixes lots of PTS related issues when I do this.
				pkt.pts = pkt.dts = write_audio_count;

				// Scale the PTS to the audio stream timebase (which is sometimes different than the codec's timebase)
				if (pkt.pts != AV_NOPTS_VALUE)
					pkt.pts = av_rescale_q(pkt.pts, audio_codec->time_base, audio_st->time_base);
				if (pkt.dts != AV_NOPTS_VALUE)
					pkt.dts = av_rescale_q(pkt.dts, audio_codec->time_base, audio_st->time_base);
				if (pkt.duration > 0)
					pkt.duration = av_rescale_q(pkt.duration, audio_codec->time_base, audio_st->time_base);

				// set stream
				pkt.stream_index = audio_st->index;
				pkt.flags |= AV_PKT_FLAG_KEY;

				/* write the compressed frame in the media file */
				int error_code = av_interleaved_write_frame(oc, &pkt);
				if (error_code < 0) {
					ZmqLogger::Instance()->AppendDebugMethod("FFmpegWriter::write_audio_packets ERROR [" + (string) av_err2str(error_code) + "]", "error_code", error_code);
				}
			}

			if (error_code < 0) {
				ZmqLogger::Instance()->AppendDebugMethod("FFmpegWriter::write_audio_packets ERROR [" + (string) av_err2str(error_code) + "]", "error_code", error_code);
			}

			// deallocate AVFrame
			av_freep(&(frame_final->data[0]));
			AV_FREE_FRAME(&frame_final);

			// deallocate memory for packet
			AV_FREE_PACKET(&pkt);

			// Reset position
			audio_input_position = 0;
			is_final = false;
		}

		// Delete arrays (if needed)
		if (all_resampled_samples) {
			av_freep(&all_resampled_samples);
			all_resampled_samples = NULL;
		}
		if (all_queued_samples) {
			av_freep(&all_queued_samples);
			all_queued_samples = NULL;
		}

	} // end task
}

// Allocate an AVFrame object
AVFrame *FFmpegWriter::allocate_avframe(PixelFormat pix_fmt, int width, int height, int *buffer_size, uint8_t *new_buffer) {
	// Create an RGB AVFrame
	AVFrame *new_av_frame = NULL;

	// Allocate an AVFrame structure
	new_av_frame = AV_ALLOCATE_FRAME();
	if (new_av_frame == NULL)
		throw OutOfMemory("Could not allocate AVFrame", path);

	// Determine required buffer size and allocate buffer
	*buffer_size = AV_GET_IMAGE_SIZE(pix_fmt, width, height);

	// Create buffer (if not provided)
	if (!new_buffer) {
		// New Buffer
		new_buffer = (uint8_t *) av_malloc(*buffer_size * sizeof(uint8_t));
		// Attach buffer to AVFrame
		AV_COPY_PICTURE_DATA(new_av_frame, new_buffer, pix_fmt, width, height);
		new_av_frame->width = width;
		new_av_frame->height = height;
		new_av_frame->format = pix_fmt;
	}

	// return AVFrame
	return new_av_frame;
}

// process video frame
void FFmpegWriter::process_video_packet(std::shared_ptr<Frame> frame) {
	// Determine the height & width of the source image
	int source_image_width = frame->GetWidth();
	int source_image_height = frame->GetHeight();

	// Do nothing if size is 1x1 (i.e. no image in this frame)
	if (source_image_height == 1 && source_image_width == 1)
		return;

	// Init rescalers (if not initialized yet)
	if (image_rescalers.size() == 0)
		InitScalers(source_image_width, source_image_height);

	// Get a unique rescaler (for this thread)
	SwsContext *scaler = image_rescalers[rescaler_position];
	rescaler_position++;
	if (rescaler_position == num_of_rescalers)
		rescaler_position = 0;

#pragma omp task firstprivate(frame, scaler, source_image_width, source_image_height)
	{
		// Allocate an RGB frame & final output frame
		int bytes_source = 0;
		int bytes_final = 0;
		AVFrame *frame_source = NULL;
		const uchar *pixels = NULL;

		// Get a list of pixels from source image
		pixels = frame->GetPixels();

		// Init AVFrame for source image & final (converted image)
		frame_source = allocate_avframe(PIX_FMT_RGBA, source_image_width, source_image_height, &bytes_source, (uint8_t *) pixels);
#if IS_FFMPEG_3_2
		AVFrame *frame_final;
		if (hw_en_on && hw_en_supported) {
			frame_final = allocate_avframe(AV_PIX_FMT_NV12, info.width, info.height, &bytes_final, NULL);
		} else {
			frame_final = allocate_avframe((AVPixelFormat)(video_st->codecpar->format), info.width, info.height, &bytes_final, NULL);
		}
#else
		AVFrame *frame_final = allocate_avframe(video_codec->pix_fmt, info.width, info.height, &bytes_final, NULL);
#endif

		// Fill with data
		AV_COPY_PICTURE_DATA(frame_source, (uint8_t *) pixels, PIX_FMT_RGBA, source_image_width, source_image_height);
		ZmqLogger::Instance()->AppendDebugMethod("FFmpegWriter::process_video_packet", "frame->number", frame->number, "bytes_source", bytes_source, "bytes_final", bytes_final);

		// Resize & convert pixel format
		sws_scale(scaler, frame_source->data, frame_source->linesize, 0,
				  source_image_height, frame_final->data, frame_final->linesize);

		// Add resized AVFrame to av_frames map
#pragma omp critical (av_frames_section)
		add_avframe(frame, frame_final);

		// Deallocate memory
		AV_FREE_FRAME(&frame_source);

	} // end task

}

// write video frame
bool FFmpegWriter::write_video_packet(std::shared_ptr<Frame> frame, AVFrame *frame_final) {
#if (LIBAVFORMAT_VERSION_MAJOR >= 58)
	ZmqLogger::Instance()->AppendDebugMethod("FFmpegWriter::write_video_packet", "frame->number", frame->number, "oc->oformat->flags", oc->oformat->flags);
#else
	ZmqLogger::Instance()->AppendDebugMethod("FFmpegWriter::write_video_packet", "frame->number", frame->number, "oc->oformat->flags & AVFMT_RAWPICTURE", oc->oformat->flags & AVFMT_RAWPICTURE);

	if (oc->oformat->flags & AVFMT_RAWPICTURE) {
		// Raw video case.
		AVPacket pkt;
		av_init_packet(&pkt);

		pkt.flags |= AV_PKT_FLAG_KEY;
		pkt.stream_index = video_st->index;
		pkt.data = (uint8_t *) frame_final->data;
		pkt.size = sizeof(AVPicture);

		// Increment PTS (in frames and scaled to the codec's timebase)
		write_video_count += av_rescale_q(1, (AVRational) {info.fps.den, info.fps.num}, video_codec->time_base);
		pkt.pts = write_video_count;

		/* write the compressed frame in the media file */
		int error_code = av_interleaved_write_frame(oc, &pkt);
		if (error_code < 0) {
			ZmqLogger::Instance()->AppendDebugMethod("FFmpegWriter::write_video_packet ERROR [" + (string) av_err2str(error_code) + "]", "error_code", error_code);
			return false;
		}

		// Deallocate packet
		AV_FREE_PACKET(&pkt);

	} else
#endif
	{

		AVPacket pkt;
		av_init_packet(&pkt);
		pkt.data = NULL;
		pkt.size = 0;
		pkt.pts = pkt.dts = AV_NOPTS_VALUE;

		// Pointer for video buffer (if using old FFmpeg version)
		uint8_t *video_outbuf = NULL;

		// Increment PTS (in frames and scaled to the codec's timebase)
		write_video_count += av_rescale_q(1, (AVRational) {info.fps.den, info.fps.num}, video_codec->time_base);

		// Assign the initial AVFrame PTS from the frame counter
		frame_final->pts = write_video_count;
#if IS_FFMPEG_3_2
		if (hw_en_on && hw_en_supported) {
			if (!(hw_frame = av_frame_alloc())) {
				fprintf(stderr, "Error code: av_hwframe_alloc\n");
			}
			if (av_hwframe_get_buffer(video_codec->hw_frames_ctx, hw_frame, 0) < 0) {
				fprintf(stderr, "Error code: av_hwframe_get_buffer\n");
			}
			if (!hw_frame->hw_frames_ctx) {
				fprintf(stderr, "Error hw_frames_ctx.\n");
			}
			hw_frame->format = AV_PIX_FMT_NV12;
			if ( av_hwframe_transfer_data(hw_frame, frame_final, 0) < 0) {
				fprintf(stderr, "Error while transferring frame data to surface.\n");
			}
			av_frame_copy_props(hw_frame, frame_final);
		}
#endif
		/* encode the image */
		int got_packet_ptr = 0;
		int error_code = 0;
#if IS_FFMPEG_3_2
		// Write video packet (latest version of FFmpeg)
		int frameFinished = 0;
		int ret;

		if (hw_en_on && hw_en_supported) {
			ret = avcodec_send_frame(video_codec, hw_frame); //hw_frame!!!
		} else {
			ret = avcodec_send_frame(video_codec, frame_final);
		}
		error_code = ret;
		if (ret < 0 ) {
			ZmqLogger::Instance()->AppendDebugMethod("FFmpegWriter::write_video_packet (Frame not sent)");
			if (ret == AVERROR(EAGAIN) ) {
				cerr << "Frame EAGAIN" << "\n";
			}
			if (ret == AVERROR_EOF ) {
				cerr << "Frame AVERROR_EOF" << "\n";
			}
			avcodec_send_frame(video_codec, NULL);
		}
		else {
			while (ret >= 0) {
				ret = avcodec_receive_packet(video_codec, &pkt);

				if (ret == AVERROR(EAGAIN) || ret == AVERROR_EOF) {
					avcodec_flush_buffers(video_codec);
					got_packet_ptr = 0;
					break;
				}
				if (ret == 0) {
					got_packet_ptr = 1;
					break;
				}
			}
		}
#else
#if LIBAVFORMAT_VERSION_MAJOR >= 54
		// Write video packet (older than FFmpeg 3.2)
		error_code = avcodec_encode_video2(video_codec, &pkt, frame_final, &got_packet_ptr);
		if (error_code != 0) {
			cerr << "Frame AVERROR_EOF" << "\n";
		}
		if (got_packet_ptr == 0) {
			cerr << "Frame gotpacket error" << "\n";
		}
#else
		// Write video packet (even older versions of FFmpeg)
		int video_outbuf_size = 200000;
		video_outbuf = (uint8_t*) av_malloc(200000);

		/* encode the image */
		int out_size = avcodec_encode_video(video_codec, video_outbuf, video_outbuf_size, frame_final);

		/* if zero size, it means the image was buffered */
		if (out_size > 0) {
			if(video_codec->coded_frame->key_frame)
				pkt.flags |= AV_PKT_FLAG_KEY;
			pkt.data= video_outbuf;
			pkt.size= out_size;

			// got data back (so encode this frame)
			got_packet_ptr = 1;
		}
#endif
#endif

		/* if zero size, it means the image was buffered */
		if (error_code == 0 && got_packet_ptr) {

			// Since the PTS can change during encoding, set the value again.  This seems like a huge hack,
			// but it fixes lots of PTS related issues when I do this.
			//pkt.pts = pkt.dts = write_video_count;

			// set the timestamp
			if (pkt.pts != AV_NOPTS_VALUE)
				pkt.pts = av_rescale_q(pkt.pts, video_codec->time_base, video_st->time_base);
			if (pkt.dts != AV_NOPTS_VALUE)
				pkt.dts = av_rescale_q(pkt.dts, video_codec->time_base, video_st->time_base);
			if (pkt.duration > 0)
				pkt.duration = av_rescale_q(pkt.duration, video_codec->time_base, video_st->time_base);
			pkt.stream_index = video_st->index;

			/* write the compressed frame in the media file */
			int error_code = av_interleaved_write_frame(oc, &pkt);
			if (error_code < 0) {
				ZmqLogger::Instance()->AppendDebugMethod("FFmpegWriter::write_video_packet ERROR [" + (string) av_err2str(error_code) + "]", "error_code", error_code);
				return false;
			}
		}

		// Deallocate memory (if needed)
		if (video_outbuf)
			delete[] video_outbuf;

		// Deallocate packet
		AV_FREE_PACKET(&pkt);
#if IS_FFMPEG_3_2
		if (hw_en_on && hw_en_supported) {
			if (hw_frame) {
				av_frame_free(&hw_frame);
				hw_frame = NULL;
			}
		}
#endif
	}

	// Success
	return true;
}

// Output the ffmpeg info about this format, streams, and codecs (i.e. dump format)
void FFmpegWriter::OutputStreamInfo() {
	// output debug info
	av_dump_format(oc, 0, path.c_str(), 1);
}

// Init a collection of software rescalers (thread safe)
void FFmpegWriter::InitScalers(int source_width, int source_height) {
	int scale_mode = SWS_FAST_BILINEAR;
	if (openshot::Settings::Instance()->HIGH_QUALITY_SCALING) {
		scale_mode = SWS_LANCZOS;
	}

	// Init software rescalers vector (many of them, one for each thread)
	for (int x = 0; x < num_of_rescalers; x++) {
		// Init the software scaler from FFMpeg
#if IS_FFMPEG_3_2
		if (hw_en_on && hw_en_supported) {
			img_convert_ctx = sws_getContext(source_width, source_height, PIX_FMT_RGBA, info.width, info.height, AV_PIX_FMT_NV12, SWS_BILINEAR, NULL, NULL, NULL);
		} else
#endif
		{
			img_convert_ctx = sws_getContext(source_width, source_height, PIX_FMT_RGBA, info.width, info.height, AV_GET_CODEC_PIXEL_FORMAT(video_st, video_st->codec), SWS_BILINEAR,
											 NULL, NULL, NULL);
		}

		// Add rescaler to vector
		image_rescalers.push_back(img_convert_ctx);
	}
}

// Set audio resample options
void FFmpegWriter::ResampleAudio(int sample_rate, int channels) {
	original_sample_rate = sample_rate;
	original_channels = channels;
}

// Remove & deallocate all software scalers
void FFmpegWriter::RemoveScalers() {
	// Close all rescalers
	for (int x = 0; x < num_of_rescalers; x++)
		sws_freeContext(image_rescalers[x]);

	// Clear vector
	image_rescalers.clear();
}<|MERGE_RESOLUTION|>--- conflicted
+++ resolved
@@ -172,13 +172,8 @@
 		AVCodec *new_codec;
 		// Check if the codec selected is a hardware accelerated codec
 #if IS_FFMPEG_3_2
-<<<<<<< HEAD
 #if defined(__linux__)
 		if (strstr(codec.c_str(), "_vaapi") != NULL) {
-=======
-	#if defined(__linux__)
-		if ( (strcmp(codec.c_str(),"h264_vaapi") == 0)) {
->>>>>>> 3f5370a8
 			new_codec = avcodec_find_encoder_by_name(codec.c_str());
 			hw_en_on = 1;
 			hw_en_supported = 1;
@@ -195,13 +190,8 @@
 			hw_en_on = 0;
 			hw_en_supported = 0;
 		}
-<<<<<<< HEAD
 #elif defined(_WIN32)
 		if (strstr(codec.c_str(), "_dxva2") != NULL) {
-=======
-	#elif defined(_WIN32)
-		if ( (strcmp(codec.c_str(),"h264_dxva2") == 0)) {
->>>>>>> 3f5370a8
 			new_codec = avcodec_find_encoder_by_name(codec.c_str());
 			hw_en_on = 1;
 			hw_en_supported = 1;
@@ -218,13 +208,8 @@
 			hw_en_on = 0;
 			hw_en_supported = 0;
 		}
-<<<<<<< HEAD
 #elif defined(__APPLE__)
 		if (strstr(codec.c_str(), "_videotoolbox") != NULL) {
-=======
-	#elif defined(__APPLE__)
-		if ( (strcmp(codec.c_str(),"h264_videotoolbox") == 0)) {
->>>>>>> 3f5370a8
 			new_codec = avcodec_find_encoder_by_name(codec.c_str());
 			hw_en_on = 1;
 			hw_en_supported = 1;
