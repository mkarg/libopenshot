--- conflicted
+++ resolved
@@ -176,7 +176,6 @@
 
 		stringstream message;
 		message << fixed << setprecision(4);
-<<<<<<< HEAD
 
 		// Prepend current time (hires) to message
 		struct timespec ts;
@@ -195,8 +194,6 @@
 		strftime(timebuf, sizeof timebuf, "%F %T", localtime(&ts.tv_sec));
 		message << timebuf << "." << std::setiosflags(std::ios::right) << std::setw(9) << std::setfill('0') << ts.tv_nsec << "  ";
 
-=======
->>>>>>> f46f06fa
 		message << method_name << " (";
 
 		// Add attributes to method JSON
