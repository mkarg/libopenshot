--- conflicted
+++ resolved
@@ -83,11 +83,7 @@
     // Close timeline
     r9.Close();
 
-<<<<<<< HEAD
 	std::cout << "Completed successfully!" << std::endl;
-=======
-    cout << "Completed successfully!" << endl;
->>>>>>> 3f5370a8
 
     return 0;
 }